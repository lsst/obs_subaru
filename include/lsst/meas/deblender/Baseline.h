// -*- LSST-C++ -*-
#if !defined(LSST_DEBLENDER_BASELINE_H)
#define LSST_DEBLENDER_BASELINE_H
//!

#include <vector>
#include <utility>

#include "lsst/afw/image/Image.h"
#include "lsst/afw/image/MaskedImage.h"
#include "lsst/afw/detection/Footprint.h"
#include "lsst/afw/detection/Peak.h"

namespace lsst {
    namespace meas {
        namespace deblender {

            template <typename ImagePixelT,
                      typename MaskPixelT=lsst::afw::image::MaskPixel,
                      typename VariancePixelT=lsst::afw::image::VariancePixel>
            class BaselineUtils {

            public:
                typedef typename lsst::afw::image::MaskedImage<ImagePixelT, MaskPixelT, VariancePixelT> MaskedImageT;
                typedef typename PTR(lsst::afw::image::MaskedImage<ImagePixelT, MaskPixelT, VariancePixelT>) MaskedImagePtrT;
                typedef typename lsst::afw::image::Image<ImagePixelT> ImageT;
                typedef typename PTR(lsst::afw::image::Image<ImagePixelT>) ImagePtrT;
                typedef typename lsst::afw::image::Mask<MaskPixelT> MaskT;
                typedef typename PTR(lsst::afw::image::Mask<MaskPixelT>) MaskPtrT;

                typedef typename lsst::afw::detection::Footprint FootprintT;
                typedef typename PTR(lsst::afw::detection::Footprint) FootprintPtrT;
                typedef typename lsst::afw::detection::HeavyFootprint<ImagePixelT, MaskPixelT, VariancePixelT> HeavyFootprintT;

                typedef typename boost::shared_ptr<lsst::afw::detection::HeavyFootprint<ImagePixelT, MaskPixelT, VariancePixelT> > HeavyFootprintPtr;

                static
                PTR(lsst::afw::detection::Footprint)
                symmetrizeFootprint(lsst::afw::detection::Footprint const& foot,
                                    int cx, int cy);

                static
                std::pair<MaskedImagePtrT, FootprintPtrT>
                buildSymmetricTemplate(MaskedImageT const& img,
                                       lsst::afw::detection::Footprint const& foot,
                                       lsst::afw::detection::Peak const& pk,
                                       double sigma1,
                                       bool minZero,
                                       bool patchEdges);

                static void
                medianFilter(MaskedImageT const& img,
                             MaskedImageT & outimg,
                             int halfsize);

                static void
                makeMonotonic(MaskedImageT & img,
                              lsst::afw::detection::Peak const& pk);

                static const int ASSIGN_STRAYFLUX                          = 0x1;
                static const int STRAYFLUX_TO_POINT_SOURCES_WHEN_NECESSARY = 0x2;
                static const int STRAYFLUX_TO_POINT_SOURCES_ALWAYS         = 0x4;
                // split flux according to the closest distance to the template?
                // (default is according to distance to the peak)
                static const int STRAYFLUX_R_TO_FOOTPRINT                  = 0x8;
                // swig doesn't seem to understand std::vector<MaskedImagePtrT>...
                static
<<<<<<< HEAD
                std::vector<typename lsst::afw::image::MaskedImage<ImagePixelT, MaskPixelT, VariancePixelT>::Ptr>
                apportionFlux(MaskedImageT const& img,
                              lsst::afw::detection::Footprint const& foot,
                              std::vector<typename lsst::afw::image::MaskedImage<ImagePixelT, MaskPixelT, VariancePixelT>::Ptr> templates,
                              std::vector<boost::shared_ptr<lsst::afw::detection::Footprint> > templ_footprints,
                              //
                              ImagePtrT templ_sum,
                              std::vector<bool> const& ispsf,
                              std::vector<int>  const& pkx,
                              std::vector<int>  const& pky,
                              std::vector<boost::shared_ptr<typename lsst::afw::detection::HeavyFootprint<ImagePixelT,MaskPixelT,VariancePixelT> > > & strays,
                              int strayFluxOptions
                     );

                static
                std::vector<boost::shared_ptr<typename lsst::afw::detection::HeavyFootprint<ImagePixelT,MaskPixelT,VariancePixelT> > >
                getEmptyStrayFluxList() {
                    return std::vector<boost::shared_ptr<typename lsst::afw::detection::HeavyFootprint<ImagePixelT,MaskPixelT,VariancePixelT> > >();
                };

                static
                bool
                hasSignificantFluxAtEdge(ImagePtrT,
                                         boost::shared_ptr<lsst::afw::detection::Footprint>,
                    ImagePixelT threshold);

                static
                boost::shared_ptr<lsst::afw::detection::Footprint>
                getSignificantEdgePixels(ImagePtrT,
                                         boost::shared_ptr<lsst::afw::detection::Footprint>,
                                         ImagePixelT threshold);

                /*** This should move to HeavyFootprint.cc ***/
                static
                boost::shared_ptr<lsst::afw::detection::HeavyFootprint<ImagePixelT, MaskPixelT, VariancePixelT> >
                mergeHeavyFootprints(
                    lsst::afw::detection::HeavyFootprint<ImagePixelT, MaskPixelT, VariancePixelT> const& h1,
                    lsst::afw::detection::HeavyFootprint<ImagePixelT, MaskPixelT, VariancePixelT> const& h2);

                static
                void
                copyWithinFootprint(lsst::afw::detection::Footprint const& foot,
                                    ImagePtrT const input,
                                    ImagePtrT output);
                static
                void
                copyWithinFootprint(lsst::afw::detection::Footprint const& foot,
                                    MaskedImagePtrT const input,
                                    MaskedImagePtrT output);

=======
                std::vector<typename PTR(lsst::afw::image::MaskedImage<ImagePixelT, MaskPixelT, VariancePixelT>)>
                 apportionFlux(MaskedImageT const& img,
                              lsst::afw::detection::Footprint const& foot,
                              std::vector<typename PTR(lsst::afw::image::MaskedImage<ImagePixelT, MaskPixelT, VariancePixelT>)>,
                              ImagePtrT sumimg = ImagePtrT());
>>>>>>> a6ab58d9

            };
        }
    }
}

#endif<|MERGE_RESOLUTION|>--- conflicted
+++ resolved
@@ -63,13 +63,13 @@
                 // split flux according to the closest distance to the template?
                 // (default is according to distance to the peak)
                 static const int STRAYFLUX_R_TO_FOOTPRINT                  = 0x8;
+
                 // swig doesn't seem to understand std::vector<MaskedImagePtrT>...
                 static
-<<<<<<< HEAD
-                std::vector<typename lsst::afw::image::MaskedImage<ImagePixelT, MaskPixelT, VariancePixelT>::Ptr>
+                std::vector<typename PTR(lsst::afw::image::MaskedImage<ImagePixelT, MaskPixelT, VariancePixelT>)>
                 apportionFlux(MaskedImageT const& img,
                               lsst::afw::detection::Footprint const& foot,
-                              std::vector<typename lsst::afw::image::MaskedImage<ImagePixelT, MaskPixelT, VariancePixelT>::Ptr> templates,
+                              std::vector<typename PTR(lsst::afw::image::MaskedImage<ImagePixelT, MaskPixelT, VariancePixelT>)> templates,
                               std::vector<boost::shared_ptr<lsst::afw::detection::Footprint> > templ_footprints,
                               //
                               ImagePtrT templ_sum,
@@ -116,14 +116,6 @@
                                     MaskedImagePtrT const input,
                                     MaskedImagePtrT output);
 
-=======
-                std::vector<typename PTR(lsst::afw::image::MaskedImage<ImagePixelT, MaskPixelT, VariancePixelT>)>
-                 apportionFlux(MaskedImageT const& img,
-                              lsst::afw::detection::Footprint const& foot,
-                              std::vector<typename PTR(lsst::afw::image::MaskedImage<ImagePixelT, MaskPixelT, VariancePixelT>)>,
-                              ImagePtrT sumimg = ImagePtrT());
->>>>>>> a6ab58d9
-
             };
         }
     }
